"""
Simple HTML -> Telegram entity parser.
"""
import re
import struct
from collections import deque
from html import escape
from html.parser import HTMLParser
from typing import Optional, Tuple, List, Generator, List, Optional, cast
from abc import ABC, abstractmethod

from .. import helpers
from ..tl.types import (
    MessageEntityBold, MessageEntityItalic, MessageEntityCode,
    MessageEntityPre, MessageEntityEmail, MessageEntityUrl,
    MessageEntityTextUrl, MessageEntityMentionName,
    MessageEntityUnderline, MessageEntityStrike, MessageEntityBlockquote,
    TypeMessageEntity, MessageEntityCustomEmoji, MessageEntitySpoiler
)


# Helpers from markdown.py
def _add_surrogate(text):
    return ''.join(
        ''.join(chr(y) for y in struct.unpack('<HH', x.encode('utf-16le')))
        if (0x10000 <= ord(x) <= 0x10FFFF) else x for x in text
    )


def _del_surrogate(text):
    return text.encode('utf-16', 'surrogatepass').decode('utf-16')


class HTMLToTelegramParser(HTMLParser):
    def __init__(self):
        super().__init__()
        self.text = ''
        self.entities = []
        self._building_entities = {}
        self._open_tags = deque()
        self._open_tags_meta = deque()

    def handle_starttag(self, tag, attrs):
        self._open_tags.appendleft(tag)
        self._open_tags_meta.appendleft(None)

        attrs = dict(attrs)
        EntityType = None
        args = {}
        if tag in ["strong", "b"]:
            EntityType = MessageEntityBold
        elif tag in ["em", "i"]:
            EntityType = MessageEntityItalic
        elif tag in ["tg-spoiler"]:
            EntityType = MessageEntitySpoiler
        elif tag == 'u':
            EntityType = MessageEntityUnderline
        elif tag in ["del", "s"]:
            EntityType = MessageEntityStrike
        elif tag == 'blockquote':
            EntityType = MessageEntityBlockquote
<<<<<<< HEAD
            if 'exp' in attrs or 'expandable' in attrs:
                args["collapsed"] = True
            else:
                args["collapsed"] = False
=======
            if 'exp' or 'expandable' in attrs:
                args["collapsed"] = True
            else:
                args[" collapsed"] = False
>>>>>>> 1d9a1bf0
        elif tag == 'code':
            try:
                # If we're in the middle of a <pre> tag, this <code> tag is
                # probably intended for syntax highlighting.
                #
                # Syntax highlighting is set with
                #     <code class='language-...'>codeblock</code>
                # inside <pre> tags
                pre = self._building_entities['pre']
                try:
                    pre.language = attrs['class'][len('language-'):]
                except KeyError:
                    pass
            except KeyError:
                EntityType = MessageEntityCode
        elif tag == 'pre':
            EntityType = MessageEntityPre
            args["language"] = ''
        elif tag == 'a':
            try:
                url = attrs['href']
            except KeyError:
                return
            if url.startswith('mailto:'):
                url = url[len('mailto:'):]
                EntityType = MessageEntityEmail
            else:
                if self.get_starttag_text() == url:
                    EntityType = MessageEntityUrl
                else:
                    EntityType = MessageEntityTextUrl
                    args['url'] = _del_surrogate(url)
                    url = None
            self._open_tags_meta.popleft()
            self._open_tags_meta.appendleft(url)
        elif tag == "emoji" and CUSTOM_EMOJIS:
            EntityType = MessageEntityCustomEmoji
            args["document_id"] = int(attrs["document_id"])

        if EntityType and tag not in self._building_entities:
            self._building_entities[tag] = EntityType(
                offset=len(self.text),
                # The length will be determined when closing the tag.
                length=0,
                **args)

    def handle_data(self, text):
        previous_tag = self._open_tags[0] if len(self._open_tags) > 0 else ''
        if previous_tag == 'a':
            url = self._open_tags_meta[0]
            if url:
                text = url

        for tag, entity in self._building_entities.items():
            entity.length += len(text)

        self.text += text

    def handle_endtag(self, tag):
        try:
            self._open_tags.popleft()
            self._open_tags_meta.popleft()
        except IndexError:
            pass
        entity = self._building_entities.pop(tag, None)
        if entity:
            self.entities.append(entity)


def parse(html: str) -> Tuple[str, List[TypeMessageEntity]]:
    """
    Parses the given HTML message and returns its stripped representation
    plus a list of the MessageEntity's that were found.

    :param html: the message with HTML to be parsed.
    :return: a tuple consisting of (clean message, [message entities]).
    """
    if not html:
        return html, []

    parser = HTMLToTelegramParser()
    parser.feed(_add_surrogate(html))
    text = helpers.strip_text(parser.text, parser.entities)
    return _del_surrogate(text), parser.entities


CUSTOM_EMOJIS = True  # Can be disabled externally

# Based on https://github.com/aiogram/aiogram/blob/c43ff9b6f9dd62cd2d84272e5c460b904b4c3276/aiogram/utils/text_decorations.py


class TextDecoration(ABC):
    def apply_entity(self, entity, text: str) -> str:
        """
        Apply single entity to text
        :param entity:
        :param text:
        :return:
        """
        entity_map = {
            MessageEntityBold: "bold",
            MessageEntityItalic: "italic",
            MessageEntitySpoiler: "spoiler",
            MessageEntityCode: "code",
            MessageEntityUnderline: "underline",
            MessageEntityStrike: "strikethrough",
        }
        if type(entity) in entity_map:
            if re.match(r"^<emoji document_id=\"?\d+?\"?>[^<]*?<\/emoji>$", text):
                return text

            return cast(str, getattr(self, entity_map[type(entity)])(value=text))
        if type(entity) == MessageEntityPre:
            return (
                self.pre_language(value=text, language=entity.language)
                if entity.language
                else self.pre(value=text)
            )
        if type(entity) == MessageEntityMentionName:
            return self.link(value=text, link=f"tg://user?id={entity.user_id}")
        if type(entity) == MessageEntityTextUrl:
            return self.link(value=text, link=cast(str, entity.url))
        if type(entity) == MessageEntityUrl:
            return self.link(value=text, link=text)
        if type(entity) == MessageEntityEmail:
            return self.link(value=text, link=f"mailto:{text}")
        if type(entity) == MessageEntityCustomEmoji and CUSTOM_EMOJIS:
            return self.custom_emoji(value=text, document_id=entity.document_id)
        if type(entity) == MessageEntityBlockquote:
            return self.blockquote(value=text, collapsed=bool(entity.collapsed))

        return self.quote(text)

    def unparse(self, text: str, entities: Optional[list] = None) -> str:
        """
        Unparse message entities
        :param text: raw text
        :param entities: Array of MessageEntities
        :return:
        """
        return "".join(
            self._unparse_entities(
                self._add_surrogates(text),
                sorted(entities, key=lambda item: item.offset) if entities else [],
            )
        )

    def _unparse_entities(
        self,
        text: bytes,
        entities: list,
        offset: Optional[int] = None,
        length: Optional[int] = None,
    ) -> Generator[str, None, None]:
        if offset is None:
            offset = 0
        length = length or len(text)

        for index, entity in enumerate(entities):
            if entity.offset * 2 < offset:
                continue
            if entity.offset * 2 > offset:
                yield self.quote(
                    self._remove_surrogates(text[offset : entity.offset * 2])
                )
            start = entity.offset * 2
            offset = entity.offset * 2 + entity.length * 2

            sub_entities = list(
                filter(lambda e: e.offset * 2 < (offset or 0), entities[index + 1 :])
            )
            yield self.apply_entity(
                entity,
                "".join(
                    self._unparse_entities(
                        text, sub_entities, offset=start, length=offset
                    )
                ),
            )

        if offset < length:
            yield self.quote(self._remove_surrogates(text[offset:length]))

    @staticmethod
    def _add_surrogates(text: str):
        return text.encode("utf-16-le")

    @staticmethod
    def _remove_surrogates(text: bytes):
        return text.decode("utf-16-le")

    @abstractmethod
    def link(self, value: str, link: str) -> str:  # pragma: no cover
        pass

    @abstractmethod
    def bold(self, value: str) -> str:  # pragma: no cover
        pass

    @abstractmethod
    def italic(self, value: str) -> str:  # pragma: no cover
        pass

    @abstractmethod
    def spoiler(self, value: str) -> str:  # pragma: no cover
        pass

    @abstractmethod
    def code(self, value: str) -> str:  # pragma: no cover
        pass

    @abstractmethod
    def pre(self, value: str) -> str:  # pragma: no cover
        pass

    @abstractmethod
    def pre_language(self, value: str, language: str) -> str:  # pragma: no cover
        pass

    @abstractmethod
    def underline(self, value: str) -> str:  # pragma: no cover
        pass

    @abstractmethod
    def strikethrough(self, value: str) -> str:  # pragma: no cover
        pass

    @abstractmethod
    def quote(self, value: str) -> str:  # pragma: no cover
        pass

    @abstractmethod
    def custom_emoji(self, value: str, document_id: str) -> str:  # pragma: no cover
        pass


class HtmlDecoration(TextDecoration):
    def link(self, value: str, link: str) -> str:
        return f'<a href="{link}">{value}</a>'

    def bold(self, value: str) -> str:
        return f"<b>{value}</b>"

    def italic(self, value: str) -> str:
        return f"<i>{value}</i>"

    def spoiler(self, value: str) -> str:
        return f"<tg-spoiler>{value}</tg-spoiler>"

    def code(self, value: str) -> str:
        return f"<code>{value}</code>"

    def pre(self, value: str) -> str:
        return f"<pre>{value}</pre>"

    def pre_language(self, value: str, language: str) -> str:
        return f'<pre><code class="language-{language}">{value}</code></pre>'

    def underline(self, value: str) -> str:
        return f"<u>{value}</u>"

    def strikethrough(self, value: str) -> str:
        return f"<s>{value}</s>"

    def quote(self, value: str) -> str:
        return escape(value, quote=False)

    def blockquote(self, value: str, collapsed: bool = False) -> str:
        if collapsed:
            return f"<blockquote expandable>{value}</blockquote>"
        return f"<blockquote>{value}</blockquote>"

    def custom_emoji(self, value: str, document_id: str) -> str:
        return f"<emoji document_id={document_id}>{value}</emoji>"


html_decoration = HtmlDecoration()
unparse = html_decoration.unparse<|MERGE_RESOLUTION|>--- conflicted
+++ resolved
@@ -58,18 +58,15 @@
         elif tag in ["del", "s"]:
             EntityType = MessageEntityStrike
         elif tag == 'blockquote':
-            EntityType = MessageEntityBlockquote
-<<<<<<< HEAD
+            EntityType = MessageEntityBlock
             if 'exp' in attrs or 'expandable' in attrs:
                 args["collapsed"] = True
             else:
                 args["collapsed"] = False
-=======
             if 'exp' or 'expandable' in attrs:
                 args["collapsed"] = True
             else:
                 args[" collapsed"] = False
->>>>>>> 1d9a1bf0
         elif tag == 'code':
             try:
                 # If we're in the middle of a <pre> tag, this <code> tag is
